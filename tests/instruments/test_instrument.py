#
# This file is part of the PyMeasure package.
#
# Copyright (c) 2013-2021 PyMeasure Developers
#
# Permission is hereby granted, free of charge, to any person obtaining a copy
# of this software and associated documentation files (the "Software"), to deal
# in the Software without restriction, including without limitation the rights
# to use, copy, modify, merge, publish, distribute, sublicense, and/or sell
# copies of the Software, and to permit persons to whom the Software is
# furnished to do so, subject to the following conditions:
#
# The above copyright notice and this permission notice shall be included in
# all copies or substantial portions of the Software.
#
# THE SOFTWARE IS PROVIDED "AS IS", WITHOUT WARRANTY OF ANY KIND, EXPRESS OR
# IMPLIED, INCLUDING BUT NOT LIMITED TO THE WARRANTIES OF MERCHANTABILITY,
# FITNESS FOR A PARTICULAR PURPOSE AND NONINFRINGEMENT. IN NO EVENT SHALL THE
# AUTHORS OR COPYRIGHT HOLDERS BE LIABLE FOR ANY CLAIM, DAMAGES OR OTHER
# LIABILITY, WHETHER IN AN ACTION OF CONTRACT, TORT OR OTHERWISE, ARISING FROM,
# OUT OF OR IN CONNECTION WITH THE SOFTWARE OR THE USE OR OTHER DEALINGS IN
# THE SOFTWARE.
#

import pytest
<<<<<<< HEAD
from time import time
from pymeasure.adapters import FakeAdapter
=======
>>>>>>> 5172ead8
from pymeasure.instruments.instrument import Instrument, FakeInstrument
from pymeasure.instruments.validators import strict_discrete_set, strict_range


def test_fake_instrument():
    fake = FakeInstrument()
    fake.write("Testing")
    assert fake.read() == "Testing"
    assert fake.read() == ""
    assert fake.values("5") == [5]


def test_control_doc():
    doc = """ X property """

    class Fake(Instrument):
        x = Instrument.control(
            "", "%d", doc
        )

    assert Fake.x.__doc__ == doc


def test_control_validator():
    class Fake(FakeInstrument):
        x = Instrument.control(
            "", "%d", "",
            validator=strict_discrete_set,
            values=range(10),
        )

    fake = Fake()
    fake.x = 5
    assert fake.read() == '5'
    fake.x = 5
    assert fake.x == 5
    with pytest.raises(ValueError):
        fake.x = 20


def test_control_validator_map():
    class Fake(FakeInstrument):
        x = Instrument.control(
            "", "%d", "",
            validator=strict_discrete_set,
            values=[4, 5, 6, 7],
            map_values=True,
        )

    fake = Fake()
    fake.x = 5
    assert fake.read() == '1'
    fake.x = 5
    assert fake.x == 5
    with pytest.raises(ValueError):
        fake.x = 20


def test_control_dict_map():
    class Fake(FakeInstrument):
        x = Instrument.control(
            "", "%d", "",
            validator=strict_discrete_set,
            values={5: 1, 10: 2, 20: 3},
            map_values=True,
        )

    fake = Fake()
    fake.x = 5
    assert fake.read() == '1'
    fake.x = 5
    assert fake.x == 5
    fake.x = 20
    assert fake.read() == '3'


def test_control_dict_str_map():
    class Fake(FakeInstrument):
        x = Instrument.control(
            "", "%d", "",
            validator=strict_discrete_set,
            values={'X': 1, 'Y': 2, 'Z': 3},
            map_values=True,
        )

    fake = Fake()
    fake.x = 'X'
    assert fake.read() == '1'
    fake.x = 'Y'
    assert fake.x == 'Y'
    fake.x = 'Z'
    assert fake.read() == '3'


def test_control_process():
    class Fake(FakeInstrument):
        x = Instrument.control(
            "", "%d", "",
            validator=strict_range,
            values=[5e-3, 120e-3],
            get_process=lambda v: v * 1e-3,
            set_process=lambda v: v * 1e3,
        )

    fake = Fake()
    fake.x = 10e-3
    assert fake.read() == '10'
    fake.x = 30e-3
    assert fake.x == 30e-3


def test_control_get_process():
    class Fake(FakeInstrument):
        x = Instrument.control(
            "", "JUNK%d", "",
            validator=strict_range,
            values=[0, 10],
            get_process=lambda v: int(v.replace('JUNK', '')),
        )

    fake = Fake()
    fake.x = 5
    assert fake.read() == 'JUNK5'
    fake.x = 5
    assert fake.x == 5


def test_control_preprocess_reply_property():
    # test setting preprocess_reply at property-level
    class Fake(FakeInstrument):
        x = Instrument.control(
            "", "JUNK%d",
            "",
            preprocess_reply=lambda v: v.replace('JUNK', ''),
            cast=int
        )

    fake = Fake()
    fake.x = 5
    assert fake.read() == 'JUNK5'
    # notice that read returns the full reply since preprocess_reply is only
    # called inside Adapter.values()
    fake.x = 5
    assert fake.x == 5
    fake.x = 5
    assert type(fake.x) == int


def test_control_preprocess_reply_adapter():
    # test setting preprocess_reply at Adapter-level
    class Fake(FakeInstrument):
        def __init__(self):
            super().__init__(preprocess_reply=lambda v: v.replace('JUNK', ''))

        x = Instrument.control(
            "", "JUNK%d", "",
            cast=int
        )

    fake = Fake()
    fake.x = 5
    assert fake.read() == 'JUNK5'
    # notice that read returns the full reply since preprocess_reply is only
    # called inside Adapter.values()
    fake.x = 5
    assert fake.x == 5


def test_measurement_dict_str_map():
    class Fake(FakeInstrument):
        x = Instrument.measurement(
            "", "",
            values={'X': 1, 'Y': 2, 'Z': 3},
            map_values=True,
        )

    fake = Fake()
    fake.write('1')
    assert fake.x == 'X'
    fake.write('2')
    assert fake.x == 'Y'
    fake.write('3')
    assert fake.x == 'Z'


def test_setting_process():
    class Fake(FakeInstrument):
        x = Instrument.setting(
            "OUT %d", "",
            set_process=lambda v: int(bool(v)),
        )

    fake = Fake()
    fake.x = False
    assert fake.read() == 'OUT 0'
    fake.x = 2
    assert fake.read() == 'OUT 1'


def test_control_multivalue():
    class Fake(FakeInstrument):
        x = Instrument.control(
            "", "%d,%d", "",
        )

    fake = Fake()
    fake.x = (5, 6)
    assert fake.read() == '5,6'


@pytest.mark.parametrize(
    'set_command, given, expected',
    [("%d", 5, 5),
     ("%d, %d", (5, 6), [5, 6]),  # input has to be a tuple, not a list
     ])
def test_fakeinstrument_control(set_command, given, expected):
    """FakeInstrument's custom simple control needs to process values correctly.
    """
    class Fake(FakeInstrument):
        x = FakeInstrument.control(
            "", set_command, "",
        )

    fake = Fake()
    fake.x = given
    assert fake.x == expected


def test_with_statement():
    """ Test the with-statement-behaviour of the instruments. """
    with FakeInstrument() as fake:
        # Check if fake is an instance of FakeInstrument
        assert isinstance(fake, FakeInstrument)

        # Check whether the shutdown function is already called
        assert fake.isShutdown == False

    # Check whether the shutdown function is called upon
    assert fake.isShutdown == True


def test_write_delay():
    """ Test whether all instrument writes correctly observe
    the write-delay"""
    delay = 0.2
    fake = FakeInstrument(write_delay=delay)

    # Patch the Adapter of the FakeInstrument to the binary_values method
    fake.adapter.binary_values = lambda c, h, d: c

    fake.write("command")
    t0 = time()

    fake.write("command")
    t1 = time()
    assert t1 - t0 >= delay

    fake.ask("command")
    t2 = time()
    assert t2 - t1 >= delay

    fake.values("command")
    t3 = time()
    assert t3 - t2 >= delay

    fake.binary_values("command")
    t4 = time()
    assert t4 - t3 >= delay<|MERGE_RESOLUTION|>--- conflicted
+++ resolved
@@ -22,12 +22,11 @@
 # THE SOFTWARE.
 #
 
+from time import time
+
 import pytest
-<<<<<<< HEAD
-from time import time
+
 from pymeasure.adapters import FakeAdapter
-=======
->>>>>>> 5172ead8
 from pymeasure.instruments.instrument import Instrument, FakeInstrument
 from pymeasure.instruments.validators import strict_discrete_set, strict_range
 
