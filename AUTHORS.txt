--- conflicted
+++ resolved
@@ -64,10 +64,7 @@
 Robert Roos
 Sebastien Weber
 Sebastian Neusch
-<<<<<<< HEAD
-Frank Wu
-=======
 Ulrich Sauter
 Guus Kuiper
 Armindo Pinto
->>>>>>> fdb98797
+Frank Wu