--- conflicted
+++ resolved
@@ -3,13 +3,10 @@
 ##############################################
 
 .. autoclass:: pymeasure.instruments.teledyne.TeledyneT3AFG
-<<<<<<< HEAD
-=======
     :members:
     :show-inheritance:
     :inherited-members: CommonBase
 
 .. autoclass:: pymeasure.instruments.teledyne.teledyneT3AFG.SignalChannel
->>>>>>> 925947cc
     :members:
     :show-inheritance:
