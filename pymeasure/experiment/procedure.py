#
# This file is part of the PyMeasure package.
#
# Copyright (c) 2013-2016 PyMeasure Developers
#
# Permission is hereby granted, free of charge, to any person obtaining a copy
# of this software and associated documentation files (the "Software"), to deal
# in the Software without restriction, including without limitation the rights
# to use, copy, modify, merge, publish, distribute, sublicense, and/or sell
# copies of the Software, and to permit persons to whom the Software is
# furnished to do so, subject to the following conditions:
#
# The above copyright notice and this permission notice shall be included in
# all copies or substantial portions of the Software.
#
# THE SOFTWARE IS PROVIDED "AS IS", WITHOUT WARRANTY OF ANY KIND, EXPRESS OR
# IMPLIED, INCLUDING BUT NOT LIMITED TO THE WARRANTIES OF MERCHANTABILITY,
# FITNESS FOR A PARTICULAR PURPOSE AND NONINFRINGEMENT. IN NO EVENT SHALL THE
# AUTHORS OR COPYRIGHT HOLDERS BE LIABLE FOR ANY CLAIM, DAMAGES OR OTHER
# LIABILITY, WHETHER IN AN ACTION OF CONTRACT, TORT OR OTHERWISE, ARISING FROM,
# OUT OF OR IN CONNECTION WITH THE SOFTWARE OR THE USE OR OTHER DEALINGS IN
# THE SOFTWARE.
#

from .parameters import Parameter, Measurable
import logging
log = logging.getLogger()
log.addHandler(logging.NullHandler())


class Procedure(object):
    """Provides the base class of a procedure to organize the experiment
    execution. Procedures should be run by Workers to ensure that
    asynchronous execution is properly managed.

    .. code-block:: python

        procedure = Procedure()
        results = Results(procedure, data_filename)
        worker = Worker(results, port)
        worker.start()

    Inheriting classes should define the startup, execute, and shutdown
    methods as needed. The shutdown method is called even with a
    software exception or abort event during the execute method.
    
    If keyword arguments are provided, they are added to the object as
    attributes.
    """

    DATA_COLUMNS = []
    FINISHED, FAILED, ABORTED, QUEUED, RUNNING = 0, 1, 2, 3, 4

    _parameters = {}

    def __init__(self, **kwargs):
        self.status = Procedure.QUEUED
        self._update_parameters()
        for key in kwargs:
<<<<<<< HEAD
            setattr(self, key, kwargs[key])
            log.info('Setting parameter %s to %s' %(key, kwargs[key]))
    #     self.gen_measurement()

    # def gen_measurement(self):
    #     '''Create MEASURE and DATA_COLUMNS variables for get_datapoint method.
    #     '''
    #     self.MEASURE = {}
    #     for item in dir(self):
    #         parameter = getattr(self, item)
    #         if isinstance(parameter, Measurable):
    #             if parameter.measure:
    #                 self.MEASURE.update({parameter.name: item})
    #     if self.DATA_COLUMNS == []:
    #         self.DATA_COLUMNS = Measurable.DATA_COLUMNS

    # def get_datapoint(self):
    #     data = {key:getattr(self,self.MEASURE[key]).value for key in self.MEASURE}
    #     return data

    # def measure(self):
    #     data = self.get_datapoint()
    #     log.debug("Produced numbers: %s" % data)
    #     self.emit('results', data)
=======
            if key in self._parameters.keys():
                setattr(self, key, kwargs[key])
                log.info('Setting parameter %s to %s' %(key, kwargs[key]))
        self.gen_measurement()

    def gen_measurement(self):
        '''Create MEASURE and DATA_COLUMNS variables for get_datapoint method.
        '''
        # TODO: Refactor measurables implementation to be consistent with parameters
        self.MEASURE = {}
        for item in dir(self):
            parameter = getattr(self, item)
            if isinstance(parameter, Measurable):
                if parameter.measure:
                    self.MEASURE.update({parameter.name: item})
        if self.DATA_COLUMNS == []:
            self.DATA_COLUMNS = Measurable.DATA_COLUMNS

    def get_datapoint(self):
        data = {key:getattr(self,self.MEASURE[key]).value for key in self.MEASURE}
        return data

    def measure(self):
        data = self.get_datapoint()
        log.debug("Produced numbers: %s" % data)
        self.emit('results', data)
>>>>>>> fac80989

    def _update_parameters(self):
        """ Collects all the Parameter objects for the procedure and stores
        them in a meta dictionary so that the actual values can be set in 
        their stead
        """
        if not self._parameters:
            self._parameters = {}
        for item in dir(self):
            parameter = getattr(self, item)
            if isinstance(parameter, Parameter):
                self._parameters[item] = parameter
                if parameter.is_set():
                    setattr(self, item, parameter.value)
                else:
                    setattr(self, item, None)

    def parameters_are_set(self):
        """ Returns True if all parameters are set """
        for name, parameter in self._parameters.items():
            if getattr(self, name) is None:
                return False
        return True

    def check_parameters(self):
        """ Raises an exception if any parameter is missing before calling
        the associated function. Ensures that each value can be set and
        got, which should cast it into the right format. Used as a decorator
        @check_parameters on the startup method
        """
        for name, parameter in self._parameters.items():
            value = getattr(self, name)
            if value is None:
                raise NameError("Missing %s '%s' in %s" % (
                    parameter.__class__, name, self.__class__))

    def parameter_values(self):
        """ Returns a dictionary of all the Parameter values and grabs any
        current values that are not in the default definitions
        """
        result = {}
        for name, parameter in self._parameters.items():
            value = getattr(self, name)
            if value is not None:
                parameter.value = value
                setattr(self, name, parameter.value)
                result[name] = parameter.value
            else:
                result[name] = None
        return result

    def parameter_objects(self):
        """ Returns a dictionary of all the Parameter objects and grabs any
        current values that are not in the default definitions
        """
        result = {}
        for name, parameter in self._parameters.items():
            value = getattr(self, name)
            if value is not None:
                parameter.value = value
                setattr(self, name, parameter.value)
            result[name] = parameter
        return result

    def refresh_parameters(self):
        """ Enforces that all the parameters are re-cast and updated in the meta
        dictionary
        """
        for name, parameter in self._parameters.items():
            value = getattr(self, name)
            parameter.value = value
            setattr(self, name, parameter.value)

    def set_parameters(self, parameters, except_missing=True):
        """ Sets a dictionary of parameters and raises an exception if additional
        parameters are present if except_missing is True
        """
        for name, value in parameters.items():
            if name in self._parameters:
                self._parameters[name].value = value
                setattr(self, name, self._parameters[name].value)
            else:
                if except_missing:
                    raise NameError("Parameter '%s' does not belong to '%s'" % (
                            name, repr(self)))

    def startup(self):
        """ Executes the commands needed at the start-up of the measurement
        """
        pass

    def execute(self):
        """ Preforms the commands needed for the measurement itself. During
        execution the shutdown method will always be run following this method.
        This includes when Exceptions are raised.
        """
        pass

    def shutdown(self):
        """ Executes the commands necessary to shut down the instruments
        and leave them in a safe state. This method is always run at the end.
        """
        pass

    def __str__(self):
        result = repr(self) + "\n"
        for parameter in self._parameters.items():
            result += str(parameter)
        return result


class UnknownProcedure(Procedure):
    """ Handles the case when a :class:`.Procedure` object can not be imported
    during loading in the :class:`.Results` class
    """

    def __init__(self, parameters):
        self._parameters = parameters

    def startup(self):
        raise Exception("UnknownProcedure can not be run")<|MERGE_RESOLUTION|>--- conflicted
+++ resolved
@@ -57,7 +57,6 @@
         self.status = Procedure.QUEUED
         self._update_parameters()
         for key in kwargs:
-<<<<<<< HEAD
             setattr(self, key, kwargs[key])
             log.info('Setting parameter %s to %s' %(key, kwargs[key]))
     #     self.gen_measurement()
@@ -82,34 +81,6 @@
     #     data = self.get_datapoint()
     #     log.debug("Produced numbers: %s" % data)
     #     self.emit('results', data)
-=======
-            if key in self._parameters.keys():
-                setattr(self, key, kwargs[key])
-                log.info('Setting parameter %s to %s' %(key, kwargs[key]))
-        self.gen_measurement()
-
-    def gen_measurement(self):
-        '''Create MEASURE and DATA_COLUMNS variables for get_datapoint method.
-        '''
-        # TODO: Refactor measurables implementation to be consistent with parameters
-        self.MEASURE = {}
-        for item in dir(self):
-            parameter = getattr(self, item)
-            if isinstance(parameter, Measurable):
-                if parameter.measure:
-                    self.MEASURE.update({parameter.name: item})
-        if self.DATA_COLUMNS == []:
-            self.DATA_COLUMNS = Measurable.DATA_COLUMNS
-
-    def get_datapoint(self):
-        data = {key:getattr(self,self.MEASURE[key]).value for key in self.MEASURE}
-        return data
-
-    def measure(self):
-        data = self.get_datapoint()
-        log.debug("Produced numbers: %s" % data)
-        self.emit('results', data)
->>>>>>> fac80989
 
     def _update_parameters(self):
         """ Collects all the Parameter objects for the procedure and stores
